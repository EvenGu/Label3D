sandbox.m
*~
archive
viewResults.m
.git
<<<<<<< HEAD
=======
deps/geom2d
>>>>>>> b6edf2a6
*.asv<|MERGE_RESOLUTION|>--- conflicted
+++ resolved
@@ -3,8 +3,5 @@
 archive
 viewResults.m
 .git
-<<<<<<< HEAD
-=======
 deps/geom2d
->>>>>>> b6edf2a6
 *.asv