--- conflicted
+++ resolved
@@ -1194,23 +1194,17 @@
             % file - Path to .mat Label3D save file (with or without videos)
             % saveFolder - Folder in which to save dannce.mat file
             % cameraNames - cell array of camera names (in order)
-<<<<<<< HEAD
-            %         Default: {'Camera1', 'Camera2', etc.}
-=======
-            %   Default: {'Camera1', 'Camera2', etc.}
->>>>>>> f880cc25
+            %       Default: {'Camera1', 'Camera2', etc.}
             % framesToLabel - Vector of frame numbers for each video frame.
             % Syntax: labelGui.exportDannce
             %         labelGui.exportDannce('basePath', path)
             %         labelGui.exportDannce('cameraNames', cameraNames)
             %         labelGui.exportDannce('framesToLabel', framesToLabel)
             %         labelGui.exportDannce('saveFolder', saveFolder)
-<<<<<<< HEAD
             % 
             % To accept all initialized 3d points:
             %         labelGui.exportDannce('acceptInit', acceptInit)
-=======
->>>>>>> f880cc25
+
             defaultBasePath = '';
             defaultCameraNames = cell(1, obj.nCams);
             for i = 1:numel(defaultCameraNames)
@@ -1221,25 +1215,18 @@
             validCameraNames = @(X) iscell(X) && (numel(X) == obj.nCams);
             validFrames = @(X) isnumeric(X) && (numel(X) == obj.nFrames);
             defaultSaveFolder = '';
-<<<<<<< HEAD
             
             defaultAcceptInit = 2; %YIWEN
             validAcceptInit = @(X) X==1 || X==2; % isnumeric(X)
             
-=======
->>>>>>> f880cc25
             p = inputParser;
             addParameter(p,'basePath',defaultBasePath,validBasePath);
             addParameter(p,'cameraNames',defaultCameraNames,validCameraNames);
             addParameter(p,'framesToLabel',defaultFramesToLabel,validFrames);
             addParameter(p,'saveFolder',defaultSaveFolder,validBasePath);
-<<<<<<< HEAD
             % YIWEN
             addParameter(p,'acceptInit',defaultAcceptInit,validAcceptInit);
             
-=======
-           
->>>>>>> f880cc25
             parse(p,varargin{:});
             p = p.Results;
             if isempty(p.framesToLabel)
@@ -1266,15 +1253,13 @@
             end
             
             % Save the state and use the data for export
-<<<<<<< HEAD
             if p.acceptInit == 1
                 obj.saveState(1)
             else
                 obj.saveState;
             end
-=======
             obj.saveState;
->>>>>>> f880cc25
+% >>>>>>> master
             p.file = obj.savePath;
             labels = load(p.file);
             
