classdef Label3D < Animator
    %Label3D - Label3D is a GUI for manual labeling of 3D keypoints in multiple cameras.
    %
    % Its main features include:
    % 1. Simultaneous viewing of any number of camera views.
    % 2. Multiview triangulation of 3D keypoints.
    % 3. Point-and-click and draggable gestures to label keypoints.
    % 4. Zooming, panning, and other default Matlab gestures
    % 5. Integration with Animator classes.
    %
    % Instructions:
    % right: move forward one frameRate
    % left: move backward one frameRate
    % up: increase the frameRate
    % down: decrease the frameRate
    % t: triangulate points in current frame that have been labeled in at least two images and reproject into each image
    % r: reset gui to the first frame and remove Animator restrictions
    % u: reset the current frame to the initial marker positions
    % z: Toggle zoom state
    % p: Show 3d animation plot of the triangulated points.
    % backspace: reset currently held node (first click and hold, then
    %            backspace to delete)
    % pageup: Set the selectedNode to the first node
    % tab: shift the selected node by 1
    % shift+tab: shift the selected node by -1
    % h: print help messages for all Animators
    % shift+s: Save the data to a .mat file
    %
    %   Label3D Properties:
    %   cameraParams - Camera Parameters for all cameras
    %   cameraPoses - Camera poses for all cameras
    %   orientations - Orientations of all cameras
    %   locations - Locations of all cameras
    %   camPoints - Positions of all points in camera coordinates
    %   points3D - Positions of all points in world XYZ coordinates
    %   status - Logical matrix denoting whether a node has been modified
    %   selectedNode - Currently selected node for click updating
    %   skeleton - Struct denoting directed graph
    %   ImageSize - Size of the images
    %   nMarkers - Number of markers
    %   nCams - Number of Cameras
    %   jointsPanel - Handle to keypoint panel
    %   jointsControl - Handle to keypoint controller
    %   savePath - Path in which to save data.
    %   h - Cell array of Animator handles.
    %   frameInds - Indices of current subset of frames
    %   frame - Current frame number within subset
    %   frameRate - current frame rate
    %   undistortedImages - If true, treat input images as undistorted
    %                       (Default false)
    %   savePath - Path in which to save output. The output files are of
    %              the form
    %              path = sprintf('%s%sCamera_%d.mat', obj.savePath,...
    %                       datestr(now,'yyyy_mm_dd_HH_MM_SS'), nCam);
    %   verbose - Print saving messages
    %
    %   Label3D Methods:
    %   Label3D - constructor
    %   loadcamParams - Load in camera parameters
    %   getCameraPoses - Return table of camera poses
    %   zoomOut - Zoom all images out to full size
    %   getLabeledJoints - Return the indices of labeled joints and
    %       corresponding cameras in a frame.
    %   triangulateLabeledPoints - Return xyz positions of labeled joints.
    %   reprojectPoints - reproject points from world coordinates to the
    %       camera reference frames
    %   resetFrame - reset all labels to the initial positions within a
    %       frame.
    %   clickImage - Assign the position of the selected node with the
    %       position of a mouse click.
    %   getPointTrack - Helper function to return pointTrack object for
    %       current frame.
    %   plotCameras - Plot the positions and orientations of all cameras in
    %       world coordinates.
    %   checkStatus - Check whether points have been moved and update
    %       accordingly
    %   keyPressCallback - handle UI
    %   saveState - save the current labeled data to a mat file.
    %   selectNode - Modify the current selected node.
    %
    %   Written by Diego Aldarondo (2019)
    %   Some code adapted from https://github.com/talmo/leap
    properties (Access = private)
        color
        joints
        origNFrames
        initialMarkers
        isKP3Dplotted
        gridColor = [.7 .7 .7]
        mainFigureColor = [0.1412 0.1412 0.1412]
        labelPosition = [0 .3 .9 .5]
        tablePosition = [.9 .3 .1 .5]
        instructions = ['Label3D Guide:\n'...
            'rightarrow: next frame\n' ...
            'leftarrow: previous frame\n' ...
            'uparrow: increase frame rate by 10\n' ...
            'downarrow: decrease frame rate by 10\n' ...
            'space: set frame rate to 1\n' ...
            'control: set frame rate to 50\n' ...
            'shift: set frame rate to 250\n' ...
            'h: help guide\n'];
        statusMsg = 'Label3D:\nFrame: %d\nframeRate: %d\n'
        hiddenAxesPos = [.99 .99 .01 .01]
        isLabeled = 2
        isInitialized = 1
        counter
        sessionDatestr
    end
    
    properties (Access = public)
        origCamParams
        cameraParams
        cameraPoses
        orientations
        markers
        locations
        camPoints
        points3D
        status
        selectedNode
        skeleton
        ImageSize
        nMarkers
        nCams
        jointsPanel
        jointsControl
        savePath = ''
        kp3a
        statusAnimator
        h
        verbose = false
        undistortedImages = false
        sync
        framesToLabel
        videoPositions
        defScale
        pctScale=.3
    end
    
    methods
        function obj = Label3D(varargin)
            %Label3D - constructor for Label3D class.
            %
            %Input format 1: Build from scratch
            %   camParams: Cell array of structures denoting camera
            %              parameters for each camera.
            %           Structure has five fields:
            %               K - Intrinsic Matrix
            %               RDistort - Radial distortion
            %               TDistort - Tangential distortion
            %               r - Rotation matrix
            %               t - Translation vector
            %   videos: Cell array of h x w x c x nFrames videos.
            %   skeleton: Structure with three fields:
            %       skeleton.color: nSegments x 3 matrix of RGB values
            %       skeleton.joints_idx: nSegments x 2 matrix of integers
            %           denoting directed edges between markers.
            %       skeleton.joint_names: cell array of names of each joint
            %   Syntax: Label3D(camParams, videos, skeleton, varargin);
            %
            %Input format 2: Load from state
            %   file: Path to saved Label3D state file (with or without
            %   video)
            %   videos: Cell array of h x w x c x nFrames videos.
            %   Syntax: Label3D(file, videos, varargin);
            %
            %Input format 3: Load from file
            %   file: Path to saved Label3D state file (with video)
            %   Syntax: Label3D(file, varargin);
            %
            %Input format 4: Load and merge multiple files
            %   file: cell array of paths to saved Label3D state files (with video)
            %   Syntax: Label3D(file, varargin);
            %
            %Input format 5: Load GUI file selection
            %   Syntax: Label3D(varargin);
            %
            %
            % User defined inputs
            obj@Animator('Visible','off');
            
            % Check for build from scratch
            if numel(varargin) >= 3
                if iscell(varargin{1}) && iscell(varargin{2}) && isstruct(varargin{3})
                    obj.buildFromScratch(varargin{:});
                    return;
                end
            end
            
            % Check for loading from state
            if numel(varargin) >= 2
                if (isstring(varargin{1}) || ischar(varargin{1})) && iscell(varargin{2})
                    file = varargin{1};
                    videos = varargin{2};
                    varargin(1:2) = [];
                    obj.loadFromState(file, videos, varargin{:})
                    return;
                end
            end
            
            % Ask for files to load
            obj.load(varargin{:})
        end
        
        function buildFromScratch(obj, camParams, videos, skeleton, varargin)
            %buildFromScratch - Helper for Label3D constructor class.
            %
            %Inputs:
            %   camParams: Cell array of structures denoting camera
            %              parameters for each camera.
            %           Structure has five fields:
            %               K - Intrinsic Matrix
            %               RDistort - Radial distortion
            %               TDistort - Tangential distortion
            %               r - Rotation matrix
            %               t - Translation vector
            %   videos: Cell array of videos. Videos are assumed to be
            %           undistorted and frame matched beforehand.
            %   skeleton: Structure with two fields:
            %       skeleton.color: nSegments x 3 matrix of RGB values
            %       skeleton.joints_idx: nSegments x 2 matrix of integers
            %           denoting directed edges between markers.
            %   Syntax: Label3D.buildFromScratch(camParams, videos, skeleton, varargin);
            
            % User defined inputs
            if ~isempty(skeleton)
                obj.skeleton = skeleton;
            end
            if ~isempty(varargin)
                set(obj, varargin{:})
            end
            
            % Set up Animator parameters
            obj.origCamParams = camParams;
            obj.nFrames = size(videos{1},4);
            obj.origNFrames = obj.nFrames;
            obj.frameInds = 1:obj.nFrames;
            obj.nMarkers = numel(obj.skeleton.joint_names);
            obj.sessionDatestr = datestr(now, 'yyyymmdd_HHMMss_');
            filename = [obj.sessionDatestr, 'Label3D'];
            obj.savePath = fullfile(obj.savePath, filename);
            
            % Set up the cameras
            obj.nCams = numel(obj.origCamParams);
            obj.h = cell(1);
            obj.ImageSize = cellfun(@(x) [size(x,1); size(x,2)], videos, 'UniformOutput', false);
            obj.ImageSize = [obj.ImageSize{:}]';
            [obj.cameraParams, obj.orientations, obj.locations] = ...
                obj.loadcamParams(obj.origCamParams);
            obj.cameraPoses = obj.getCameraPoses();
            
            % Make the VideoAnimators
            if isempty(obj.videoPositions)
                obj.videoPositions = obj.getPositions(obj.nCams);
            end
            for i = 1:obj.nCams
                pos = obj.videoPositions(i, :);
                obj.h{i} = VideoAnimator(videos{i}, 'Position', pos);
                ax = obj.h{i}.Axes;
                ax.Toolbar.Visible = 'off';
                set(ax,'XTick',[],'YTick',[]);
                set(obj.h{i}.img,'ButtonDownFcn',@obj.clickImage);
            end
            
            % If there are initialized markers, save them in
            % initialMarkers, otherwise just set the markers to nan.
            if isempty(obj.markers)
                obj.markers = cell(obj.nCams,1);
                for i = 1:numel(obj.markers)
                    obj.markers{i} = nan(obj.origNFrames, 2, obj.nMarkers);
                end
            else
                obj.initialMarkers = obj.markers;
            end
            
            % Make the Draggable Keypoint Animators
            for i = 1:obj.nCams
                obj.h{obj.nCams + i} = ...
                    DraggableKeypoint2DAnimator(obj.markers{i}, obj.skeleton,...
                    'Axes', obj.h{i}.Axes);
                ax = obj.h{obj.nCams + i}.Axes;
                ax.Toolbar.Visible = 'off';
                xlim(ax, [1 obj.ImageSize(i,2)])
                ylim(ax, [1 obj.ImageSize(i,1)])
            end
            
            % Initialize data and accounting matrices
            if ~isempty(obj.markers)
                obj.camPoints = nan(obj.nMarkers,obj.nCams,2,obj.nFrames);
            end
            obj.points3D = nan(obj.nMarkers, 3, obj.nFrames);
            obj.status = zeros(obj.nMarkers, obj.nCams, obj.nFrames);
            
            % Make images rescalable
            cellfun(@(X) set(X.Axes,...
                'DataAspectRatioMode', 'auto', 'Color', 'none'), obj.h)
            obj.selectedNode = 1;
            
            % Style the main Figure
            addToolbarExplorationButtons(obj.Parent)
            set(obj.Parent,'Units','Normalized','pos',obj.labelPosition,...
                'Name','Label3D GUI','NumberTitle','off',...
                'color',obj.mainFigureColor)
            
            % Set up the 3d keypoint animator
            obj.setupKeypoint3dAnimator()
            
            % Set up a status table.
            obj.setUpStatusTable();
            
            % Link all animators
            Animator.linkAll(obj.getAnimators)
            
            % Set the GUI clicked callback to the custom toggle, so that we
            % can toggle with the keyboard without having the figure lose
            % focus.
            zin = findall(obj.Parent,'tag','Exploration.ZoomIn');
            set(zin, 'ClickedCallback', @(~,~) obj.toggleZoomIn);
            
            % Set up the keypoint table figure
            obj.setUpKeypointTable();
        end
        
        function pos = positionFromNRows(obj, views, nRows)
            nViews = numel(views);
            len = ceil(nViews/nRows);
            pos = zeros(numel(views), 4);
            pos(:,1) = rem(views-1, len)/len;
            pos(:,2) = (1 - 1/nRows) - 1/nRows*(floor((views-1) / len));
            pos(:,3) = 1/len;
            pos(:,4) = 1/nRows;
        end
        
        function pos = getPositions(obj, nViews)
            views = 1:nViews;
<<<<<<< HEAD
            nRows = floor(sqrt(nViews));
=======
            nRows = round(sqrt(nViews));
>>>>>>> ed25e005
            if nViews > 3
                pos = obj.positionFromNRows(views, nRows);
            else
                pos = obj.positionFromNRows(views, 1);
            end
        end
<<<<<<< HEAD

=======
        
>>>>>>> ed25e005
        function animators = getAnimators(obj)
            animators = [obj.h {obj} {obj.kp3a} {obj.statusAnimator}];
        end
        
        function saveAll(obj)
            animators = obj.getAnimators();
            videos = cell(numel(obj.origCamParams), 1);
            nVid = 1;
            for i = 1:numel(animators)
                if isa(animators{i}, 'VideoAnimator')
                    videos{nVid} = animators{i}.V;
                end
                nVid = nVid + 1;
            end
            path = sprintf('%s_videos.mat', obj.savePath);
            camParams = obj.origCamParams;
            skeleton = obj.skeleton;
            status = obj.status;
            savePath = obj.savePath;

            % Reshape to dannce specifications
            % Only take the labeled frames
            labeledFrames = ~any(obj.status ~= obj.isLabeled, 2);
            labeledFrames = repelem(labeledFrames,1,3,1);
            pts3D = obj.points3D;
            pts3D(~labeledFrames) = nan;
            data_3D = permute(pts3D, [3 2 1]);
            data_3D = reshape(data_3D, size(data_3D, 1), []);
            if ~isempty(obj.framesToLabel) && ~isempty(obj.sync)
                sync = obj.sync;
                framesToLabel = obj.framesToLabel;
                save(path, 'videos','camParams','skeleton','data_3D','status','sync','framesToLabel','savePath', '-v7.3')
            else
                save(path, 'videos','camParams','skeleton','data_3D','status','savePath', '-v7.3')
            end
        end
        
        %         function linkAnimators(obj)
        %             Animator.linkAll(animators)
        %         end
        
        function [c, orientations, locations] = loadcamParams(obj, camParams)
            % Helper to load in camera params into cameraParameters objects
            % and save the world positions.
            [c, orientations, locations] = deal(cell(obj.nCams, 1));
            for i = 1:numel(c)
                % Get all parameters into cameraParameters object.
                K = camParams{i}.K;
                RDistort = camParams{i}.RDistort;
                TDistort = camParams{i}.TDistort;
                R = camParams{i}.r;
                rotationVector = rotationMatrixToVector(R);
                translationVector = camParams{i}.t;
                c{i} = cameraParameters('IntrinsicMatrix',K,...
                    'ImageSize',obj.ImageSize(i,:),'RadialDistortion',RDistort,...
                    'TangentialDistortion',TDistort,...
                    'RotationVectors',rotationVector,...
                    'TranslationVectors',translationVector);
                
                % Also save world location and orientation
                orientations{i} = R';
                locations{i} = -translationVector*orientations{i};
            end
        end
        
        function cameraPoses = getCameraPoses(obj)
            % Helper function to store the camera poses for triangulation
            varNames = {'ViewId', 'Orientation', 'Location'};
            cameraPoses = [arr2cell(uint32((1:obj.nCams)))' ...
                obj.orientations obj.locations];
            
            % This fixes a silly conversion between cells and tables that
            % dereferences cells with dim 1 in the rows.
            cameraPoses = cell2struct(cameraPoses',varNames);
            for i = 1:obj.nCams
                cameraPoses(i).Location = {cameraPoses(i).Location};
            end
            cameraPoses = struct2table(cameraPoses);
        end
        
        function zoomOut(obj)
            % Zoom all images out to their maximum sizes.
            for i = 1:obj.nCams
                xlim(obj.h{obj.nCams + i}.Axes, [1 obj.ImageSize(i,2)])
                ylim(obj.h{obj.nCams + i}.Axes, [1 obj.ImageSize(i,1)])
            end
        end
        
        function triangulateView(obj)
            intrinsics = cellfun(@(X) X.Intrinsics, obj.cameraParams,'uni',0);
            intrinsics = [intrinsics{:}];    
            frame = obj.frame;
            meanPts = squeeze(nanmean(obj.camPoints(:, :, :, frame),1));
            if sum(~isnan(meanPts(:,1))) < 2
                return
            end
            validCam = find(~isnan(meanPts(:,1)));
            pointTracks = pointTrack(validCam, meanPts(validCam,:));
            xyzPt = triangulateMultiview(pointTracks,...
                    obj.cameraPoses(validCam,:), intrinsics(validCam));
                
            % If a global scale has been defined, use it. Otherwise use a
            % percentage of the image size. 
            if ~isempty(obj.defScale)
                % Build a box in 3D to focus views
                xyzEdges = [xyzPt - obj.defScale; xyzPt + obj.defScale];
                xyzNodes = [];
                for i = 1:2
                    for j = 1:2
                        for k = 1:2
                            xyzNodes(end+1,:) = [xyzEdges(i,1), xyzEdges(j,2), xyzEdges(k,3)];
                        end
                    end
                end
                
                % Change all of the axes to fit the box. 
                for nCam = 1:obj.nCams
                    camParam = obj.cameraParams{nCam};
                    rotation = obj.orientations{nCam}';
                    translation = camParam.TranslationVectors;
                    allPts = worldToImage(camParam, rotation, translation, xyzNodes);
                    allLim = [min(allPts); max(allPts)];
                    ax = obj.h{nCam}.Axes;
                    ax.XLim = allLim(:,1);
                    ax.YLim = allLim(:,2);
                end
            else
                % Change all of the axes to surround the mean point with a
                % window defined as a percentage of the image dimensions.
                for nCam = 1:obj.nCams
                    camParam = obj.cameraParams{nCam};
                    rotation = obj.orientations{nCam}';
                    translation = camParam.TranslationVectors;
                    pt = worldToImage(camParam, rotation, translation, xyzPt);
                    ax = obj.h{nCam}.Axes;
                    xPad = obj.pctScale*camParam.Intrinsics.ImageSize(1);
                    yPad = obj.pctScale*camParam.Intrinsics.ImageSize(2);
                    ax.XLim = [pt(1) - xPad, pt(1) + xPad];
                    ax.YLim = [pt(2) - yPad, pt(2) + yPad];
                end
            end
        end
        
        function [camIds, jointIds] = getLabeledJoints(obj, frame)
            % Look within a frame and return all joints with at least two
            % labeled views, as well as a logical vector denoting which two
            % views.
            s = squeeze(obj.status(:,:,frame));
            labeled = s == obj.isLabeled | s == obj.isInitialized;
            jointIds = find(sum(labeled, 2) >= 2);
            camIds = labeled(jointIds, :);
        end
        
        function forceTriangulateLabeledPoints(obj, cam1, joint)
            fr = obj.frameInds(obj.frame);
            % Get the camera intrinsics
            intrinsics = cellfun(@(X) X.Intrinsics, obj.cameraParams,'uni',0);
            intrinsics = [intrinsics{:}];
            
            % Find the labeled joints and corresponding cameras
            [camIds, jointIds] = obj.getLabeledJoints(fr);

            % For each labeled joint, triangulate with the right cameras
            xyzPoints = zeros(1, 3);
           
            cams = camIds(jointIds == joint,:);
            pointTracks = obj.getPointTrack(fr, joint, cams);
            cams = find(cams);
            % Make a bunch of copies of the weighted point, and necessary
            % vectors
            nReps = 100;
            points = pointTracks.Points;
            if size(points,1) == 0
               return; 
            end
            pointTracks.ViewIds = [pointTracks.ViewIds repelem(cam1, 1, nReps)];
            pointTracks.Points = cat(1, points, repmat(points(cams==cam1,:), nReps, 1));
            cams = [cams repelem(cam1, 1, nReps)];
            
            % Do the weighted regression. 
            xyzPoints(1,:) = triangulateMultiview(pointTracks,...
                obj.cameraPoses(cams,:), intrinsics(cams));
            % Save the results to the points3D matrix
            obj.points3D(joint, :, fr) = xyzPoints;
        end
        
        function xyzPoints = triangulateLabeledPoints(obj, frame)
            % Get the camera intrinsics
            intrinsics = cellfun(@(X) X.Intrinsics, obj.cameraParams,'uni',0);
            intrinsics = [intrinsics{:}];
            
            % Find the labeled joints and corresponding cameras
            [camIds, jointIds] = obj.getLabeledJoints(frame);
            
            % For each labeled joint, triangulate with the right cameras
            xyzPoints = zeros(numel(jointIds), 3);
            for nJoint = 1:numel(jointIds)
                cams = camIds(nJoint,:);
                joint = jointIds(nJoint);
                pointTracks = obj.getPointTrack(frame, joint, cams);
                xyzPoints(nJoint,:) = triangulateMultiview(pointTracks,...
                    obj.cameraPoses(cams,:), intrinsics(cams));
            end
            
            % Save the results to the points3D matrix
            obj.points3D(jointIds, :, frame) = xyzPoints;
        end
        
        function reprojectPoints(obj, frame)
            % Find the labeled joints and corresponding cameras
            [~, jointIds] = obj.getLabeledJoints(frame);
            
            % Reproject the world coordinates for the labeled joints to
            % each camera and store in the camPoints
            for nCam = 1:obj.nCams
                camParam = obj.cameraParams{nCam};
                rotation = obj.orientations{nCam}';
                translation = camParam.TranslationVectors;
                worldPoints = obj.points3D(jointIds, :, frame);
                if ~isempty(worldPoints)
                    if obj.undistortedImages
                        obj.camPoints(jointIds, nCam, :, frame) = ...
                            worldToImage(camParam, rotation, translation,...
                            worldPoints);
                    else
                        obj.camPoints(jointIds, nCam, :, frame) = ...
                            worldToImage(camParam, rotation, translation,...
                            worldPoints, 'ApplyDistortion', true);
                    end
                end
            end
        end
        
        function resetFrame(obj)
            % Reset current frame to the initial unlabeled positions.
            for i = 1:obj.nCams
                obj.h{obj.nCams + i}.resetFrame();
            end
            f = obj.frameInds(obj.frame);
            obj.status(:,:,f) = 0;
            if ~isempty(obj.initialMarkers)
                for nAnimator = 1:obj.nCams
                    obj.initialMarkers{nAnimator}(f,:,:) = nan;
                end
            end
            obj.checkStatus();
            obj.update()
        end
        
        function resetMarker(obj)
            % Delete the selected nodes if they exist
            draggableAnimators = obj.h(obj.nCams+1:2*obj.nCams);
            fr = obj.frameInds(obj.frame);
            markerInd = obj.selectedNode;
            for nAnimator = 1:numel(draggableAnimators)
                obj.status(markerInd, nAnimator, fr) = 0;
                keyObj = draggableAnimators{nAnimator};
                keyObj.markers(fr,:,markerInd) = nan;
                keyObj.markersX = keyObj.markers(:,1,:);
                keyObj.markersY = keyObj.markers(:,2,:);
                keyObj.points.XData = squeeze(keyObj.markers(fr,1,:));
                keyObj.points.YData = squeeze(keyObj.markers(fr,2,:));
                keyObj.update();
            end
            obj.checkStatus()
            obj.update()
        end
        
        function clickImage(obj, ~, ~)
            % Callback to image clicks (but not on nodes)
            % Pull out clicked point coordinate in image coordinates
            pt = zeros(obj.nCams,2);
            for i = 1:obj.nCams
                pt(i,:) = obj.h{i}.img.Parent.CurrentPoint(1,1:2);
            end
            
            % Pull out clicked point in figure coordinates.
            fpt = obj.Parent.CurrentPoint;
            [goodX, goodY] = deal(zeros(obj.nCams, 1));
            for nCam = 1:obj.nCams
                pos = obj.h{nCam}.Position;
                goodX(nCam) = pos(1) <= fpt(1) && fpt(1) < (pos(1) + pos(3));
                goodY(nCam) = pos(2) <= fpt(2) && fpt(2) < (pos(2) + pos(4));
            end
            cam = find(goodX & goodY);
            
            % Throw a warning if there are more than one good camera.
            if numel(cam) > 1
                warning(['Click is in multiple images. ' ...
                    'Please zoom image axes such that they are '...
                    'non-overlapping. To zoom out fully in all images, press "o".'])
                return;
            end
            
            % Update the currently selected node
            index = obj.selectedNode;
            obj.h{cam+obj.nCams}.points.XData(index) = pt(cam,1);
            obj.h{cam+obj.nCams}.points.YData(index) = pt(cam,2);
            obj.h{cam+obj.nCams}.update();
            obj.checkStatus();
            obj.update();
        end
        
        function pt = getPointTrack(obj, frame, jointId, camIds)
            % Returns the corresponding pointTrack object for particular
            % frames, joint IDs, and cameras.
            viewIds = find(camIds);
            imPts = squeeze(obj.camPoints(jointId, viewIds, :, frame));
            
            % Undistort the points if needed
            if ~obj.undistortedImages
                for nCam = 1:numel(viewIds)
                    params = obj.cameraParams{viewIds(nCam)};
                    imPts(nCam,:) = undistortPoints(imPts(nCam,:), params);
                end
            end
            pt = pointTrack(viewIds, imPts);
        end
        
        function plotCameras(obj)
            % Helper function to check camera positions.
            f = figure('Name','Camera Positions','NumberTitle','off');
            ax = axes(f);
            colors = lines(obj.nCams);
            p = cell(obj.nCams,1);
            for i = 1:obj.nCams
                p{i} = plotCamera('Orientation',obj.orientations{i},...
                    'Location',obj.locations{i},'Size',50,...
                    'Color',colors(i,:),'Label',sprintf('Camera %d',i));
                hold on;
            end
            grid on
            axis equal;
            daspect(ax, [1 1 1]);
            %             set(ax,'FontSize',16,'XLim',[-500 500],...
            %                 'YLim',[-500 500],'ZLim',[0 500]);
            xlabel('X')
            ylabel('Y')
            zlabel('Z')
        end
        
        function checkStatus(obj)
            % Update the movement status for the current frame, if
            % necessary
            f = obj.frameInds(obj.frame);
            for nKPAnimator = 1:obj.nCams
                kpAnimator = obj.h{obj.nCams+nKPAnimator};
                currentMarker = kpAnimator.getCurrentFramePositions();
                
                % If there were initializations, use those, otherwise
                % just check for non-nans.
                if isempty(obj.initialMarkers)
                    hasMoved = any(~isnan(currentMarker),2);
                    obj.status(~hasMoved, nKPAnimator, f) = 0;
                else
                    iM = squeeze(obj.initialMarkers{nKPAnimator}(f,:,:))';
                    cM = currentMarker;
                    isDeleted = any(isnan(cM),2);
                    iM(isnan(iM)) = 0;
                    cM(isnan(cM)) = 0;
                    hasMoved = any(round(iM,3) ~= round(cM,3),2);
                    hasMoved = hasMoved & ~isDeleted;
                    obj.status(isDeleted, nKPAnimator, f) = 0;
                end
                obj.status(hasMoved, nKPAnimator, f) = obj.isLabeled;
                obj.camPoints(:, nKPAnimator, :, f) = currentMarker;
            end
%             obj.saveState()
        end
        
        function keyPressCallback(obj,source,eventdata)
            obj.checkForClickedNodes
            % keyPressCallback - Handle UI
            % Extends Animator callback function
            
            % Determine the key that was pressed and any modifiers
            keyPressed = eventdata.Key;
            modifiers = get(gcf, 'CurrentModifier');
            wasShiftPressed = ismember('shift',   modifiers);
            wasCtrlPressed  = ismember('control', modifiers);
            wasAltPressed   = ismember('alt',     modifiers);
            switch keyPressed
                case 'h'
                    message = obj(1).instructions;
                    fprintf(message);
                case 's'
                    if wasShiftPressed
                        obj.saveState()
                        fprintf('Saved state to %s\n', obj.savePath);
                    end
                case 'backspace'
                    obj.deleteSelectedNode();
                case 't'
                    obj.checkStatus();
                    
                    % Check if a node is held for any of the draggable 
                    % keypoint animators. 
                    nodeIsHeld = false;
                    draggableAnimators = obj.h(obj.nCams+1:2*obj.nCams);
                    for nAnimator = 1:numel(draggableAnimators)
                        if ~isnan(draggableAnimators{nAnimator}.selectedNode)
                            ani = draggableAnimators{nAnimator};
                            camInFocus = nAnimator;
                            marker = ani.selectedNode;
                            position = ani.selectedNodePosition;
                            nodeIsHeld = true;
                        end
                    end
                    
                    % If a marker is currently held, weigh it heavily in a
                    % multiview regression, otherwise do normal multiview
                    % regression. 
                    if nodeIsHeld
                        obj.camPoints(marker, camInFocus, :, obj.frameInds(obj.frame)) = position;
                        obj.checkStatus();
                        obj.update()
                        obj.forceTriangulateLabeledPoints(camInFocus, marker)
                    else
                        obj.triangulateLabeledPoints(obj.frameInds(obj.frame));
                    end
                    obj.reprojectPoints(obj.frameInds(obj.frame));
                    update(obj)
                    obj.saveState()
                case 'tab'
                    if wasShiftPressed
                        obj.selectNode(obj.selectedNode-1)
                    else
                        obj.selectNode(obj.selectedNode+1)
                    end
                case 'u'
                    obj.resetFrame();
                case 'o'
                    obj.zoomOut();
                case 'x'
                    obj.resetMarker();
                case 'a'
                    obj.resetAspectRatio();
                case 'v'
                    obj.triangulateView();
                    obj.resetAspectRatio();
                case 'z'
                    if ~wasShiftPressed
                        obj.toggleZoomIn;
                    else
                        obj.togglePan;
                    end
                case 'l'
                    obj.setLabeled();
                    obj.saveState;
                case 'r'
                    reset(obj);
                case 'pageup'
                    obj.selectNode(1);
                case 'f'
                    newFrame = inputdlg('Enter frame number:');
                    newFrame = str2double(newFrame);
                    obj.setFrame(newFrame)
                case 'p'
                    if ~obj.isKP3Dplotted
                        obj.add3dPlot();
                    else
                        obj.remove3dPlot();
                    end
            end
            
            % Extend Animator callback function
            keyPressCallback@Animator(obj,source,eventdata);
        end
        
        function resetAspectRatio(obj)
            % aspect ratio of all images is set to 1:1
            for i = 1:obj.nCams
                thisAx = obj.h{i}.Axes;
                xLim = thisAx.XLim;
                yLim = thisAx.YLim;
                mRange = range(xLim)/2 + range(yLim)/2;
                newRange = [-mRange/2, mRange/2];
                thisAx.XLim = mean(thisAx.XLim) + newRange;
                thisAx.YLim = mean(thisAx.YLim) + newRange;
            end
        end
        
        function setFrame(obj, newFrame)
            % setFrame - set the frame of the GUI
            % Input:
            %   newFrame: Frame number (integer)
            %
            % The frame is set to be mod(newFrame, nFrames)
            if isnumeric(newFrame)
                if rem(newFrame, 1) ~= 0
                    error('Frame must be an integer.')
                end
            else
                error('Frame must be an integer.')
            end
            animators = obj.getAnimators();
            for i = 1:numel(animators)
                animators{i}.frame = newFrame;
            end
            set(obj.Axes.Parent ,'NumberTitle','off',...
                'Name',sprintf('Frame: %d',obj.frameInds(obj.frame(1))));
        end
        
        function setLabeled(obj)
            obj.status(:,:,obj.frameInds(obj.frame)) = obj.isLabeled;
            obj.update()
        end
        
        function toggleUiState(obj, state)
            if strcmp(state.Enable,'off')
                % Toggle the zoom state
                state.Enable = 'on';
                
                % This trick disables window listeners that prevent
                % the installation of custom keypresscallback
                % functions in ui default modes.
                % See matlab.uitools.internal.uimode/setCallbackFcn
                hManager = uigetmodemanager(obj.Parent);
                matlab.graphics.internal.setListenerState(hManager.WindowListenerHandles,'off');
                
                % We need to disable normal keypress mode
                % functionality to prevent the command window from
                % taking focus
                obj.Parent.WindowKeyPressFcn = @(src,event) Animator.runAll(obj.getAnimators,src,event);
                obj.Parent.KeyPressFcn = [];
            else
                state.Enable = 'off';
                obj.Parent.WindowKeyPressFcn = @(src,event) Animator.runAll(obj.getAnimators,src,event);
                obj.Parent.KeyPressFcn = [];
            end
        end
        
        function toggleZoomIn(obj)
            zoomState = zoom(obj.Parent);
            zoomState.Direction = 'in';
            obj.toggleUiState(zoomState);
        end
        
        function togglePan(obj)
            panState = pan(obj.Parent);
            obj.toggleUiState(panState);
        end
        
        function loadFrom3D(obj, pts3d)
            % loadState - Load (triangulated) 3d data and visualize.
            %
            % Syntax: obj.loadFrom3D(files)
            %
            % Inputs: pts3d - NFrames x 3 x nMarkers 3d data.
            
            % Load the 3d points
            pts3d = reshape(pts3d, size(pts3d,1), 3, []);
            pts3d = permute(pts3d, [3 2 1]);
            if size(pts3d, 3) ~= obj.nFrames
                error('3d points do not have the same number of frames as Label3D instance')
            end
            
            % Update the status. Only overwrite non-labeled points
            isInit = ~any(isnan(pts3d),2);
            newStatus = repelem(isInit,1,obj.nCams,1)*obj.isInitialized;
            handLabeled = obj.status == obj.isLabeled;
            obj.status(~handLabeled) = newStatus(~handLabeled);
            ptsHandLabeled = repelem(any(handLabeled,2), 1, 3, 1);
            obj.points3D(~ptsHandLabeled) = pts3d(~ptsHandLabeled);
            
            
            % Reproject the camera points
            for nFrame = 1:size(obj.points3D,3)
                obj.reprojectPoints(nFrame);
            end
            for nAnimator = 1:obj.nCams
                impts = squeeze(obj.camPoints(:,nAnimator,:,:));
                obj.initialMarkers{nAnimator} = permute(impts, [3 2 1]);
            end
            obj.update()
            %             obj.points3D = nan(size(obj.points3D));
        end
        
        function loadState(obj, varargin)
            % loadState - Load (triangulated) data from previous sessions.
            %
            % Syntax: obj.loadState(file)
            %
            % Optional Inputs: file - *.mat file to previous session. Output of
            % Label3D.saveState()
            %
            % If file is not specified, calls uigetfile.
            if isempty(varargin)
                file = uigetfile('*.mat','MultiSelect','off');
            else
                file = varargin{1};
                if isstring(file) || ischar(file)
                    [~,~,ext] = fileparts(file);
                    if ~strcmp(ext, '.mat')
                        error('File must be *.mat')
                    end
                else
                    error('File must be *.mat')
                end
            end
            % Load the files and store metadata
            data = load(file);
            % Load the points
            obj.loadFrom3D(data.data_3D)
            obj.status = data.status;
            if isfield(data, 'framesToLabel') && isfield(data, 'sync')
                obj.sync = data.sync;
                obj.framesToLabel = data.framesToLabel;
            end
            obj.update()
        end
        
        function saveState(obj)
            % saveState - Save data for each camera to the savePath
            %   Saves one .mat file for each camera with the format string
            %   path = sprintf('%s%sCamera_%d.mat', obj.savePath, datestr(now,'yyyy_mm_dd_HH_MM_SS'), nCam);
            %
            % Saved variables include:
            %   status - Logical denoting whether each keypoint has been
            %            moved
            %   skeleton - Digraph denoting animal skeleton
            %   imageSize - Image dimensions
            %   cameraPoses - World poses of each camera
            %   data_2D - Points in image coordinates - if images were
            %             distorted, the points will also be distorted.
            %             If images were undistorted, the points will also
            %             be undistorted.
            %   data_3D - Points in world coordinates.
            % Include some metadata
            disp('saving')
            status = obj.status;
            skeleton = obj.skeleton;
            imageSize = obj.ImageSize;
            cameraPoses = obj.cameraPoses;
            
            % Reshape to dannce specifications
            % Only take the labeled frames
            labeledFrames = ~any(obj.status ~= obj.isLabeled, 2);
            labeledFrames = repelem(labeledFrames,1,3,1);
            pts3D = obj.points3D;
            pts3D(~labeledFrames) = nan;
            data_3D = permute(pts3D, [3 2 1]);
            data_3D = reshape(data_3D, size(data_3D, 1), []);
            %             data_3D(~any(~isnan(data_3D),2),:) = [];
            %             pts3D(any(~any(~isnan(pts3D),2),3),:,:) = [];
            
            camParams = obj.origCamParams;
            path = sprintf('%s.mat', obj.savePath);
            if ~isempty(obj.framesToLabel) && ~isempty(obj.sync)
                sync = obj.sync;
                framesToLabel = obj.framesToLabel;
                save(path, 'data_3D', 'status',...
                    'skeleton', 'imageSize', 'cameraPoses','camParams',...
                    'sync','framesToLabel', '-v7.3')
            else
                save(path, 'data_3D', 'status',...
                    'skeleton', 'imageSize', 'cameraPoses','camParams', '-v7.3')
            end
        end
        
        function selectNode(obj, val)
            % Update the selected node by val positions.
            
            obj.selectedNode = mod(val, obj.nMarkers);
            if obj.selectedNode == 0
                obj.selectedNode = obj.nMarkers;
            end
            obj.jointsControl.Value = obj.selectedNode;
        end
        
        function remove3dPlot(obj)
            for nAnimator = 1:obj.nCams
                pos = obj.videoPositions(nAnimator, :);
                set(obj.h{nAnimator},'Position',pos)
                set(obj.h{nAnimator+obj.nCams},'Position',pos)
            end
            set(obj.kp3a.Axes,'Position', obj.hiddenAxesPos);
            set(obj.kp3a.Axes,'Visible','off')
            arrayfun(@(X) set(X, 'Visible','off'), obj.kp3a.PlotSegments);
            obj.isKP3Dplotted = false;
        end
        
        function add3dPlot(obj)
            % Move the other plots out of the way
<<<<<<< HEAD
            pos = obj.getPositions(obj.nCams+1);
=======
            pos = obj.getPositions(obj.nCams + 1);
>>>>>>> ed25e005
            for nAnimator = 1:obj.nCams
                set(obj.h{nAnimator},'Position',pos(nAnimator,:))
                set(obj.h{nAnimator+obj.nCams},'Position',pos(nAnimator,:))
            end
            
            % Add the 3d plot in the right place
            pad = .1*1/(obj.nCams+1);
            pos = pos(end,:) + [pad pad -2*pad -2*pad];
<<<<<<< HEAD
            xyz_center = nanmean(obj.points3D(:,:,obj.frame));
            if ~isempty(obj.defScale) && isfinite(sum(xyz_center))
                lims = [xyz_center-obj.defScale; xyz_center+obj.defScale];
            else
                lims = [-400 400; -400 400; -400 400;]';
            end
=======
            lims = [-400 400];
>>>>>>> ed25e005
            set(obj.kp3a.Axes,'Position',pos,'Visible','on',...
                'XLim',lims(:,1),'YLim',lims(:,2),'ZLim',lims(:,3))
            arrayfun(@(X) set(X, 'Visible','on'), obj.kp3a.PlotSegments);
            obj.isKP3Dplotted = true;
        end
        
        function checkForClickedNodes(obj)
            % Delete the selected nodes if they exist
            draggableAnimators = obj.h(obj.nCams+1:2*obj.nCams);
            for nAnimator = 1:numel(draggableAnimators)
                if ~isnan(draggableAnimators{nAnimator}.selectedNode)
                    obj.selectedNode = draggableAnimators{nAnimator}.selectedNode;
                end
            end
            obj.checkStatus()
            obj.update()
        end
        
        function deleteSelectedNode(obj)
            % Delete the selected nodes if they exist
            draggableAnimators = obj.h(obj.nCams+1:2*obj.nCams);
            fr = obj.frameInds(obj.frame);
            for nAnimator = 1:numel(draggableAnimators)
                if ~isnan(draggableAnimators{nAnimator}.selectedNode)
                    obj.status(draggableAnimators{nAnimator}.selectedNode, nAnimator, fr) = 0;
                    draggableAnimators{nAnimator}.deleteSelectedNode
                end
            end
            obj.checkStatus()
            obj.update()
        end
        
        function exportDannce(obj, varargin)
            %exportDannce - Export data to dannce format
            %
            % Optional inputs: 
            % basePath - Path to Dannce project folder
            % file - Path to .mat Label3D save file (with or without videos)
            % cameraNames - cell array of camera names (in order) 
            %   Default: {'Camera1', 'Camera2', etc.}
            % framesToLabel - Vector of frame numbers for each video frame.
            % Syntax: labelGui.exportDannce
            %         labelGui.exportDannce('basePath', path)
            %         labelGui.exportDannce('cameraNames', cameraNames)
            %         labelGui.exportDannce('framesToLabel', framesToLabel)
            defaultBasePath = '';
            defaultCameraNames = cell(obj.nCams,1);
            for i = 1:numel(defaultCameraNames)
                defaultCameraNames{i} = sprintf('Camera%d', i);
            end
            disp(defaultCameraNames)
            defaultFramesToLabel = obj.framesToLabel;
            validBasePath = @(X) ischar(X) || isstring(X);
            validCameraNames = @(X) iscell(X) && (numel(X) == obj.nCams);
            validFrames = @(X) isnumeric(X) && (numel(X) == obj.nFrames);
            p = inputParser;
            addParameter(p,'basePath',defaultBasePath,validBasePath);
            addParameter(p,'cameraNames',defaultCameraNames,validCameraNames);
            addParameter(p,'framesToLabel',defaultFramesToLabel,validFrames);
                            
            parse(p,varargin{:});
            p = p.Results;
            
            if isempty(p.framesToLabel)
                error('Frame numbers for each frame in videos must be provided. See help Label3D.exportDannce')
            end
            
            % Load the matched frames files if necessary
            if isempty(obj.sync)
                if isempty(p.basePath)
                    p.basePath = uigetdir([], 'Select project folder');
                end
                obj.sync = collectSyncPaths(p.basePath);
                obj.sync = cellfun(@(X) {load(X)}, obj.sync);
            end
            
            outDir = uigetdir([], 'Select output folder.');
            
            obj.saveState;
            p.file = obj.savePath;
            % Load the labeling files
            labels = load(p.file);
            
            
            % For each labels file, extract the labeled points and save metadata.
            nCameras = numel(obj.sync);
            labelData = cell(nCameras, 1);
            for nCam = 1:nCameras
                % Find corresponding sampleIds
                labeled = any(squeeze(~any(labels.status ~= obj.isLabeled, 2)),1);
                data_sampleID = obj.sync{nCam}.data_sampleID(p.framesToLabel);
                data_frame = obj.sync{nCam}.data_frame(p.framesToLabel);
                data_sampleID = data_sampleID(labeled);
                data_frame = data_frame(labeled)';
                
                cp = obj.cameraParams{nCam};
                % Reproject points from 3D to 2D, applying distortion if
                % desired.
                pts = permute(obj.points3D, [3 1 2]);
                allpts = reshape(pts, [], 3);
                if ~obj.undistortedImages
                    data_2D = worldToImage(cp, cp.RotationMatrices,...
                        cp.TranslationVectors, allpts, 'ApplyDistortion',true);
                else
                    data_2D = worldToImage(cp, cp.RotationMatrices,...
                        cp.TranslationVectors, allpts);
                end
                data_2D = reshape(data_2D, size(pts,1), [], 2);
                data_2D = permute(data_2D, [1 3 2]);
                data_2D = reshape(data_2D, size(pts,1), []);
                
                % Save out the set of labeled images.
                data_2d = data_2D(labeled,:);
                data_3d = labels.data_3D(labeled,:);
                labelData{nCam} = struct('data_2d', data_2d,...
                                   'data_3d', data_3d,...
                                   'data_frame',data_frame,...
                                   'data_sampleID', data_sampleID);
            end
            outPath = fullfile(outDir, sprintf('%sLabel3D_dannce.mat', obj.sessionDatestr));
            camParams = obj.origCamParams;
            if ~isempty(obj.sync)
                sync = obj.sync;
                save(outPath,'labelData','camParams','sync','-v7.3')
            else
                save(outPath,'labelData','camParams','-v7.3')
            end
        end
    end
    
    methods (Access = private)
        function reset(obj)
            restrict(obj, 1:obj.origNFrames)
        end
        
        function setupKeypoint3dAnimator(obj)
            m = permute(obj.points3D,[3 2 1]);
            % This hack prevents overlap between zoom callbacks in the kp
            % animator and the VideoAnimators
            pos = obj.hiddenAxesPos;
            obj.kp3a = Keypoint3DAnimator(m, obj.skeleton,'Position',pos);
            obj.kp3a.frameInds = obj.frameInds;
            obj.kp3a.frame = obj.frame;
            ax = obj.kp3a.Axes;
            grid(ax, 'on');
            set(ax,'color',obj.mainFigureColor,...
                'GridColor',obj.gridColor,...
                'Visible','off')
            view(ax, 3);
            arrayfun(@(X) set(X, 'Visible','off'), obj.kp3a.PlotSegments);
            obj.isKP3Dplotted = false;
        end
        
        function loadMerge(obj, files, varargin)
            % loadMerge - Merge multiple session files
            %
            % The session files must be *.mat generated from
            % Label3D.saveAll()
            %
            % Optional Inputs: files - Cell array of file paths.
            %
            % If no files are given, select with uigetfile
            
            tempVideos = cellfun(@(X) load(X, 'videos'), files);
            videos = cell(numel(tempVideos(1).videos), 1);
            for nCam = 1:numel(tempVideos(1).videos)
                vids = arrayfun(@(X) X.videos{nCam}, tempVideos, 'UniformOutput', false);
                videos{nCam} = cat(4, vids{:});
                vids = [];
                for nFile = 1:numel(tempVideos)
                    tempVideos(nFile).videos{nCam} = [];
                end
            end
            
            pts3d = cellfun(@(X) load(X, 'data_3D'), files);
            pts3d = cat(1, pts3d.data_3D);
            stats = cellfun(@(X) load(X, 'status'), files);
            stats = cat(3, stats.status);
            
            data = cellfun(@(X) load(X, 'camParams', 'skeleton'), files);
            camParams = data(1).camParams;
            skel = data(1).skeleton;
            
            obj.buildFromScratch(camParams, videos, skel, varargin{:});
            obj.loadFrom3D(pts3d)
            obj.status = stats;
            
            
%             data = cellfun(@(X) load(X, 'sync', 'franesToLabel'), files);
%             if isfield(data, 'framesToLabel') && isfield(data,'sync')
%                 obj.sync = data.sync;
%                 obj.framesToLabel = data.framesToLabel;
%             end
            obj.update()
        end
        
        function loadFromState(obj, file, videos, varargin)
            data = load(file);
            camParams = data.camParams;
            skel = data.skeleton;
            obj.buildFromScratch(camParams, videos, skel, varargin{:});
            obj.loadState(file)
            if isfield(data, 'framesToLabel') && isfield(data,'sync')
                obj.sync = data.sync;
                obj.framesToLabel = data.framesToLabel;
            end
        end
        
        function loadAll(obj, path, varargin)
            data = load(path);
            obj.buildFromScratch(data.camParams, data.videos, data.skeleton, varargin{:});
            obj.loadFrom3D(data.data_3D);
            if isfield(data, 'framesToLabel') && isfield(data,'sync')
                obj.sync = data.sync;
                obj.framesToLabel = data.framesToLabel;
            end
            obj.status = data.status;
            obj.checkStatus()
            obj.update()
        end
        
        function load(obj, varargin)
            if ~isempty(varargin)
                files = varargin{1};
                varargin(1) = [];
            else
                files = uigetfile('*.mat','MultiSelect','on');
            end
            
            if iscell(files)
                obj.loadMerge(files, varargin{:})
            else
                obj.loadAll(files, varargin{:});
            end
        end
    
    end
    
    methods (Access = protected)
        function update(obj)
            % Update all of the other animators with any new data.
            for nKPAnimator = 1:obj.nCams
                kpaId = obj.nCams+nKPAnimator;
                kps = squeeze(obj.camPoints(:,nKPAnimator,:,:));
                kps = permute(kps, [3 2 1]);
                
                obj.h{kpaId}.markers = kps;
                obj.h{kpaId}.markersX = squeeze(kps(:,1,:));
                obj.h{kpaId}.markersY = squeeze(kps(:,2,:));
                
                fr = obj.frameInds(obj.frame);
                obj.h{kpaId}.points.XData = squeeze(kps(fr,1,:));
                obj.h{kpaId}.points.YData = squeeze(kps(fr,2,:));
            end
            
            % Run all of the update functions.
            for nAnimator = 1:numel(obj.h)
                update(obj.h{nAnimator})
            end
            
            % Update the keypoint animator
            pts = permute(obj.points3D, [3 2 1]);
            obj.kp3a.markers = pts;
            obj.kp3a.markersX = pts(:,1,:);
            obj.kp3a.markersY = pts(:,2,:);
            obj.kp3a.markersZ = pts(:,3,:);
            obj.kp3a.update()
            
            % Update the status animator
            obj.updateStatusAnimator()
        end
        
        function setUpKeypointTable(obj)
            f = figure('Units','Normalized','pos',obj.tablePosition,'Name','Keypoint table',...
                'NumberTitle','off');
            obj.jointsPanel = uix.Panel('Parent', f, 'Title', 'Joints',...
                'Padding', 5,'Units','Normalized');
            obj.jointsControl = uicontrol(obj.jointsPanel, 'Style',...
                'listbox', 'String', obj.skeleton.joint_names,...
                'Units','Normalized','Callback',@(h,~,~) obj.selectNode(h.Value));
            set(obj.Parent.Children(end), 'Visible','off')
        end
        
        function setUpStatusTable(obj)
            f = figure('Units','Normalized','pos', [0 0 .5 .3],...
                'NumberTitle','off');
            ax = gca;
            colormap([0 0 0;.5 .5 .5;1 1 1])
            summary = squeeze(mode(obj.status,2));
            obj.statusAnimator = HeatMapAnimator(summary','Axes', ax);
            obj.statusAnimator.c.Visible = 'off';
            ax = obj.statusAnimator.Axes;
            set(ax, 'YTick',1:obj.nMarkers,'YTickLabels',obj.skeleton.joint_names)
            yyaxis(ax,'right')
            set(ax,'YLim',[1 obj.nMarkers],'YTick',1:obj.nMarkers,'YTickLabels',sum(summary,2))
            set(obj.statusAnimator.img,'CDataMapping','direct')
            obj.counter = title(sprintf('Total: %d',sum(any(summary==obj.isLabeled,1))));
        end
        
        function updateStatusAnimator(obj)
            obj.checkStatus();
            summary = squeeze(mode(obj.status,2));
            obj.statusAnimator.img.CData = summary+1;
            yyaxis(obj.statusAnimator.Axes,'right')
            set(obj.statusAnimator.Axes,'YTickLabels',flip(sum(summary==obj.isLabeled,2)))
            obj.counter.String = sprintf('Total: %d',sum(any(summary==obj.isLabeled,1)));
            obj.statusAnimator.update()
        end
    end
end<|MERGE_RESOLUTION|>--- conflicted
+++ resolved
@@ -333,22 +333,14 @@
         
         function pos = getPositions(obj, nViews)
             views = 1:nViews;
-<<<<<<< HEAD
             nRows = floor(sqrt(nViews));
-=======
-            nRows = round(sqrt(nViews));
->>>>>>> ed25e005
             if nViews > 3
                 pos = obj.positionFromNRows(views, nRows);
             else
                 pos = obj.positionFromNRows(views, 1);
             end
         end
-<<<<<<< HEAD
-
-=======
-        
->>>>>>> ed25e005
+        
         function animators = getAnimators(obj)
             animators = [obj.h {obj} {obj.kp3a} {obj.statusAnimator}];
         end
@@ -1033,11 +1025,7 @@
         
         function add3dPlot(obj)
             % Move the other plots out of the way
-<<<<<<< HEAD
-            pos = obj.getPositions(obj.nCams+1);
-=======
             pos = obj.getPositions(obj.nCams + 1);
->>>>>>> ed25e005
             for nAnimator = 1:obj.nCams
                 set(obj.h{nAnimator},'Position',pos(nAnimator,:))
                 set(obj.h{nAnimator+obj.nCams},'Position',pos(nAnimator,:))
@@ -1046,16 +1034,12 @@
             % Add the 3d plot in the right place
             pad = .1*1/(obj.nCams+1);
             pos = pos(end,:) + [pad pad -2*pad -2*pad];
-<<<<<<< HEAD
             xyz_center = nanmean(obj.points3D(:,:,obj.frame));
             if ~isempty(obj.defScale) && isfinite(sum(xyz_center))
                 lims = [xyz_center-obj.defScale; xyz_center+obj.defScale];
             else
                 lims = [-400 400; -400 400; -400 400;]';
             end
-=======
-            lims = [-400 400];
->>>>>>> ed25e005
             set(obj.kp3a.Axes,'Position',pos,'Visible','on',...
                 'XLim',lims(:,1),'YLim',lims(:,2),'ZLim',lims(:,3))
             arrayfun(@(X) set(X, 'Visible','on'), obj.kp3a.PlotSegments);
